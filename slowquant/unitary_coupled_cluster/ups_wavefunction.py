--- conflicted
+++ resolved
@@ -92,12 +92,8 @@
         self._g_mo = None
         self._energy_elec: float | None = None
         self.ansatz_options = ansatz_options
-<<<<<<< HEAD
-        self.num_energy_evals = 0
-=======
         self.num_energy_evals = 0   # energy evaluations
 
->>>>>>> dfe4ec59
         # Construct spin orbital spaces and indices
         active_space = []
         orbital_counter = 0
@@ -1068,14 +1064,10 @@
             )
         self._E_opt_old = E
         self._old_opt_parameters = np.copy(parameters)
-<<<<<<< HEAD
-        self.num_energy_evals += 1  # count one measurement
-=======
 
         # Counting energy measurements
         self.num_energy_evals += 1
 
->>>>>>> dfe4ec59
         return E
 
     def _calc_gradient_optimization(
@@ -1157,14 +1149,8 @@
                     self.thetas,
                     self.ups_layout,
                 )
-<<<<<<< HEAD
-            self.num_energy_evals += 2 * np.sum(
-                list(self.ups_layout.grad_param_R.values())
-            )  # Count energy measurements for all gradients
-=======
 
         # Counting gradient measurements -> phase shift
         self.num_energy_evals += 2 * np.sum(list(self.ups_layout.grad_param_R.values()))  # Count energy measurements for all gradients
         
->>>>>>> dfe4ec59
         return gradient